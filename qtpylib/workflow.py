--- conflicted
+++ resolved
@@ -207,15 +207,10 @@
     # adjust offset
     df['timestamp'] = df[df['offset'].str[0] == "a"][
         'offset'].str[1:].astype(int)
-<<<<<<< HEAD
-    df.loc[df[df['timestamp'].isnull() == False].index, 'offset'] = 0
-    df['timestamp'] = df['timestamp'].ffill() + pd.to_numeric(df['offset'], errors='coerce') * 60
-=======
     df.loc[~df[df['timestamp'].isnull()].index, 'offset'] = 0
     df['timestamp'] = df['timestamp'].ffill() + pd.to_numeric(
         df['offset'], errors='coerce') * 60
 
->>>>>>> ba809137
     # convert to datetime
     df['timestamp'] = pd.to_datetime(df['timestamp'], unit='s')
 
